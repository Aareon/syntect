use super::scope::*;
use super::syntax_definition::*;
use yaml_rust::{YamlLoader, Yaml, ScanError};
use yaml_rust::yaml::Hash;
use std::collections::HashMap;
use onig::{self, Regex, Captures};
use std::rc::Rc;
use std::cell::RefCell;
use std::path::Path;
use std::ops::DerefMut;

#[derive(Debug)]
pub enum ParseSyntaxError {
    /// Invalid YAML file syntax, or at least something yaml_rust can't handle
    InvalidYaml(ScanError),
    /// The file must contain at least one YAML document
    EmptyFile,
    /// Some keys are required for something to be a valid `.sublime-syntax`
    MissingMandatoryKey(&'static str),
    /// Invalid regex
    RegexCompileError(onig::Error),
    /// A scope that syntect's scope implementation can't handle
    InvalidScope(ParseScopeError),
    /// A reference to another file that is invalid
    BadFileRef,
    /// Syntaxes must have a context named "main"
    MainMissing,
    /// Some part of the YAML file is the wrong type (e.g a string but should be a list)
    /// Sorry this doesn't give you any way to narrow down where this is.
    /// Maybe use Sublime Text to figure it out.
    TypeMismatch,
}

fn get_key<'a, R, F: FnOnce(&'a Yaml) -> Option<R>>(map: &'a Hash,
                                                    key: &'static str,
                                                    f: F)
                                                    -> Result<R, ParseSyntaxError> {
    map.get(&Yaml::String(key.to_owned()))
        .ok_or(ParseSyntaxError::MissingMandatoryKey(key))
        .and_then(|x| f(x).ok_or(ParseSyntaxError::TypeMismatch))
}

fn str_to_scopes(s: &str, repo: &mut ScopeRepository) -> Result<Vec<Scope>, ParseSyntaxError> {
    s.split_whitespace()
        .map(|scope| repo.build(scope).map_err(ParseSyntaxError::InvalidScope))
        .collect()
}

struct ParserState<'a> {
    scope_repo: &'a mut ScopeRepository,
    variables: HashMap<String, String>,
    variable_regex: Regex,
    backref_regex: Regex,
    lines_include_newline: bool,
}

static START_CONTEXTS: &'static str = "
__start:
    - match: ''
      push: __main
__main:
    - include: main
";

impl SyntaxDefinition {
    /// In case you want to create your own SyntaxDefinition's in memory from strings.
    /// Generally you should use a `SyntaxSet`
    pub fn load_from_str(s: &str,
                         lines_include_newline: bool)
                         -> Result<SyntaxDefinition, ParseSyntaxError> {
        let docs = match YamlLoader::load_from_str(s) {
            Ok(x) => x,
            Err(e) => return Err(ParseSyntaxError::InvalidYaml(e)),
        };
        if docs.is_empty() {
            return Err(ParseSyntaxError::EmptyFile);
        }
        let doc = &docs[0];
        let mut scope_repo = SCOPE_REPO.lock().unwrap();
        SyntaxDefinition::parse_top_level(doc, scope_repo.deref_mut(), lines_include_newline)
    }

    fn parse_top_level(doc: &Yaml,
                       scope_repo: &mut ScopeRepository,
                       lines_include_newline: bool)
                       -> Result<SyntaxDefinition, ParseSyntaxError> {
        let h = doc.as_hash().ok_or(ParseSyntaxError::TypeMismatch)?;

        let mut variables = HashMap::new();
        if let Ok(map) = get_key(h, "variables", |x| x.as_hash()) {
            for (key, value) in map.iter() {
                if let (Some(key_str), Some(val_str)) = (key.as_str(), value.as_str()) {
                    variables.insert(key_str.to_owned(), val_str.to_owned());
                }
            }
        }
        let contexts_hash = get_key(h, "contexts", |x| x.as_hash())?;
        let top_level_scope = scope_repo.build(get_key(h, "scope", |x| x.as_str())?)
            .map_err(ParseSyntaxError::InvalidScope)?;
        let mut state = ParserState {
            scope_repo: scope_repo,
            variables: variables,
            variable_regex: Regex::new(r"\{\{([A-Za-z0-9_]+)\}\}").unwrap(),
            backref_regex: Regex::new(r"\\\d").unwrap(),
            lines_include_newline: lines_include_newline,
        };

        let mut contexts = SyntaxDefinition::parse_contexts(contexts_hash, &mut state)?;
        if !contexts.contains_key("main") {
            return Err(ParseSyntaxError::MainMissing);
        }

        SyntaxDefinition::add_initial_contexts(&mut contexts, &mut state, top_level_scope);

        let defn = SyntaxDefinition {
            name: get_key(h, "name", |x| x.as_str()).unwrap_or("Unnamed").to_owned(),
            scope: top_level_scope,
            file_extensions: {
                get_key(h, "file_extensions", |x| x.as_vec())
                    .map(|v| v.iter().filter_map(|y| y.as_str()).map(|x| x.to_owned()).collect())
                    .unwrap_or_else(|_| Vec::new())
            },
            // TODO maybe cache a compiled version of this Regex
            first_line_match: get_key(h, "first_line_match", |x| x.as_str())
                .ok()
                .map(|s| s.to_owned()),
            hidden: get_key(h, "hidden", |x| x.as_bool()).unwrap_or(false),

            variables: state.variables.clone(),
            contexts: contexts,
            prototype: None,
        };
        Ok(defn)
    }

    fn parse_contexts(map: &Hash,
                      state: &mut ParserState)
                      -> Result<HashMap<String, ContextPtr>, ParseSyntaxError> {
        let mut contexts = HashMap::new();
        for (key, value) in map.iter() {
            if let (Some(name), Some(val_vec)) = (key.as_str(), value.as_vec()) {
                let is_prototype = name == "prototype";
                let context_ptr =
                    SyntaxDefinition::parse_context(val_vec, state, is_prototype)?;
                contexts.insert(name.to_owned(), context_ptr);
            }
        }
        Ok(contexts)
    }

    fn parse_context(vec: &[Yaml],
                     state: &mut ParserState,
                     is_prototype: bool)
                     -> Result<ContextPtr, ParseSyntaxError> {
        let mut context = Context::new(!is_prototype);

        for y in vec.iter() {
            let map = y.as_hash().ok_or(ParseSyntaxError::TypeMismatch)?;

            let mut is_special = false;
            if let Some(x) = get_key(map, "meta_scope", |x| x.as_str()).ok() {
                context.meta_scope = str_to_scopes(x, state.scope_repo)?;
                is_special = true;
            }
            if let Some(x) = get_key(map, "meta_content_scope", |x| x.as_str()).ok() {
                context.meta_content_scope = str_to_scopes(x, state.scope_repo)?;
                is_special = true;
            }
            if let Some(x) = get_key(map, "meta_include_prototype", |x| x.as_bool()).ok() {
                context.meta_include_prototype = x;
                is_special = true;
            }
            if let Some(true) = get_key(map, "clear_scopes", |x| x.as_bool()).ok() {
                context.clear_scopes = Some(ClearAmount::All);
                is_special = true;
            }
            if let Some(x) = get_key(map, "clear_scopes", |x| x.as_i64()).ok() {
                context.clear_scopes = Some(ClearAmount::TopN(x as usize));
                is_special = true;
            }
            if !is_special {
                if let Some(x) = get_key(map, "include", Some).ok() {
                    let reference = SyntaxDefinition::parse_reference(x, state)?;
                    context.patterns.push(Pattern::Include(reference));
                } else {
                    let pattern = SyntaxDefinition::parse_match_pattern(map, state)?;
                    if pattern.has_captures {
                        context.uses_backrefs = true;
                    }
                    context.patterns.push(Pattern::Match(pattern));
                }
            }

        }
        Ok(Rc::new(RefCell::new(context)))
    }

    fn parse_reference(y: &Yaml,
                       state: &mut ParserState)
                       -> Result<ContextReference, ParseSyntaxError> {
        if let Some(s) = y.as_str() {
            let parts: Vec<&str> = s.split('#').collect();
            let sub_context = if parts.len() > 1 {
                Some(parts[1].to_owned())
            } else {
                None
            };
            if parts[0].starts_with("scope:") {
                Ok(ContextReference::ByScope {
                    scope: state.scope_repo
                        .build(&parts[0][6..])
                        .map_err(ParseSyntaxError::InvalidScope)?,
                    sub_context: sub_context,
                })
            } else if parts[0].ends_with(".sublime-syntax") {
                let stem = Path::new(parts[0])
                    .file_stem()
                    .and_then(|x| x.to_str())
                    .ok_or(ParseSyntaxError::BadFileRef)?;
                Ok(ContextReference::File {
                    name: stem.to_owned(),
                    sub_context: sub_context,
                })
            } else {
                Ok(ContextReference::Named(parts[0].to_owned()))
            }
        } else if let Some(v) = y.as_vec() {
            let context = SyntaxDefinition::parse_context(v, state, false)?;
            Ok(ContextReference::Inline(context))
        } else {
            Err(ParseSyntaxError::TypeMismatch)
        }
    }

    fn resolve_variables(raw_regex: &str, state: &ParserState) -> String {
        state.variable_regex.replace_all(raw_regex, |caps: &Captures| {
            let var_regex_raw =
                state.variables.get(caps.at(1).unwrap_or("")).map_or("", |x| &**x);
            Self::resolve_variables(var_regex_raw, state)
        })
    }

    fn parse_match_pattern(map: &Hash,
                           state: &mut ParserState)
                           -> Result<MatchPattern, ParseSyntaxError> {
        let raw_regex = get_key(map, "match", |x| x.as_str())?;
        let regex_str_1 = Self::resolve_variables(raw_regex, state);
        // if the passed in strings don't include newlines (unlike Sublime) we can't match on them
        let regex_str = if state.lines_include_newline {
            regex_str_1
        } else {
            rewrite_regex(regex_str_1)
        };
        // println!("{:?}", regex_str);

        let scope = get_key(map, "scope", |x| x.as_str())
            .ok()
            .map(|s| str_to_scopes(s, state.scope_repo))
            .unwrap_or_else(|| Ok(vec![]))?;


        let captures = if let Ok(map) = get_key(map, "captures", |x| x.as_hash()) {
            let mut res_map = Vec::new();
            for (key, value) in map.iter() {
                if let (Some(key_int), Some(val_str)) = (key.as_i64(), value.as_str()) {
                    res_map.push((key_int as usize,
                                  str_to_scopes(val_str, state.scope_repo)?));
                }
            }
            Some(res_map)
        } else {
            None
        };

        let mut has_captures = false;
        let operation = if let Ok(_) = get_key(map, "pop", Some) {
            // Thanks @wbond for letting me know this is the correct way to check for captures
            has_captures = state.backref_regex.find(&regex_str).is_some();
            MatchOperation::Pop
        } else if let Ok(y) = get_key(map, "push", Some) {
            MatchOperation::Push(SyntaxDefinition::parse_pushargs(y, state)?)
        } else if let Ok(y) = get_key(map, "set", Some) {
            MatchOperation::Set(SyntaxDefinition::parse_pushargs(y, state)?)
        } else if let Ok(y) = get_key(map, "embed", Some) {
            let mut embed_context = vec!();
            // Same as push so we translate it to what it would be
            if let Ok(s) = get_key(map, "embed_scope", Some) {
                let mut meta_scope = Hash::new();
                meta_scope.insert(Yaml::String("meta_content_scope".to_string()), s.clone());
                embed_context.push(Yaml::Hash(meta_scope));
            }
            let mut include = Hash::new();
            include.insert(Yaml::String("include".to_string()), y.clone());
            embed_context.push(Yaml::Hash(include));

            let embedded_context = SyntaxDefinition::parse_context(
                &embed_context,
                state,
                false
            )?;
            
            if let Ok(v) = get_key(map, "escape", Some) {
                let mut match_map = Hash::new();
                match_map.insert(Yaml::String("match".to_string()), v.clone());
                match_map.insert(Yaml::String("pop".to_string()), Yaml::Boolean(true));
                if let Ok(y) = get_key(map, "escape_captures", Some) {
                    match_map.insert(Yaml::String("captures".to_string()), y.clone());
                }
                let escape_context = SyntaxDefinition::parse_context(
                    &[Yaml::Hash(match_map)],
                    state,
                    false
                )?;
                MatchOperation::Push(vec![ContextReference::Inline(escape_context), ContextReference::Inline(embedded_context)])
            } else {
                return Err(ParseSyntaxError::MissingMandatoryKey("escape"));
            }
            
        } else {
            MatchOperation::None
        };

        let with_prototype = if let Ok(v) = get_key(map, "with_prototype", |x| x.as_vec()) {
            // should a with_prototype include the prototype? I don't think so.
            Some(Self::parse_context(v, state, true)?)
        } else if let Ok(v) = get_key(map, "escape", Some) {
            let mut context = Context::new(false);
            let mut match_map = Hash::new();
            match_map.insert(Yaml::String("match".to_string()), Yaml::String(format!("(?={})", v.as_str().unwrap())));
            match_map.insert(Yaml::String("pop".to_string()), Yaml::Boolean(true));
            let pattern = SyntaxDefinition::parse_match_pattern(&match_map, state)?;
            if pattern.has_captures {
                context.uses_backrefs = true;
            }
            context.patterns.push(Pattern::Match(pattern));

            Some(Rc::new(RefCell::new(context)))
        } else {
            None
        };

        let pattern = MatchPattern {
            has_captures: has_captures,
            regex_str: regex_str,
            regex: None,
            scope: scope,
            captures: captures,
            operation: operation,
            with_prototype: with_prototype,
        };

        Ok(pattern)
    }

    fn parse_pushargs(y: &Yaml,
                      state: &mut ParserState)
                      -> Result<Vec<ContextReference>, ParseSyntaxError> {
        // check for a push of multiple items
        if y.as_vec().map_or(false, |v| !v.is_empty() && (v[0].as_str().is_some() || (v[0].as_vec().is_some() && v[0].as_vec().unwrap()[0].as_hash().is_some()))) {
            // this works because Result implements FromIterator to handle the errors
            y.as_vec()
                .unwrap()
                .iter()
                .map(|x| SyntaxDefinition::parse_reference(x, state))
                .collect()
        } else {
            Ok(vec![try!(SyntaxDefinition::parse_reference(y, state))])
        }
    }

    /// Sublime treats the top level context slightly differently from
    /// including the main context from other syntaxes. When main is popped
    /// it is immediately re-added and when it is `set` over the file level
    /// scope remains. This behaviour is emulated through some added contexts
    /// that are the actual top level contexts used in parsing.
    /// See https://github.com/trishume/syntect/issues/58 for more.
    fn add_initial_contexts(contexts: &mut HashMap<String, ContextPtr>,
                            state: &mut ParserState,
                            top_level_scope: Scope) {
        let yaml_docs = YamlLoader::load_from_str(START_CONTEXTS).unwrap();
        let yaml = &yaml_docs[0];

        let start_yaml : &[Yaml] = yaml["__start"].as_vec().unwrap();
        let start = SyntaxDefinition::parse_context(start_yaml, state, false).unwrap();
        {
            let mut start_b = start.borrow_mut();
            start_b.meta_content_scope = vec![top_level_scope];
        }
        contexts.insert("__start".to_owned(), start);

        let main_yaml : &[Yaml] = yaml["__main"].as_vec().unwrap();
        let main = SyntaxDefinition::parse_context(main_yaml, state, false).unwrap();
        {
            let real_main = contexts["main"].borrow();
            let mut main_b = main.borrow_mut();
            main_b.meta_include_prototype = real_main.meta_include_prototype;
            main_b.meta_scope = real_main.meta_scope.clone();
            main_b.meta_content_scope = real_main.meta_content_scope.clone();
        }
        contexts.insert("__main".to_owned(), main);

        // add the top_level_scope as a meta_content_scope to main so
        // pushes from other syntaxes add the file scope
        // TODO: this order is not quite correct if main also has a meta_scope
        {
            let mut real_main = contexts["main"].borrow_mut();
            real_main.meta_content_scope.insert(0,top_level_scope);
        }
    }
}

/// Rewrite a regex that matches `\n` to one that matches `\z` (end of string) instead.
/// That allows the regex to be used to match lines that don't include a trailing newline character.
///
/// The reason we're doing this is because the regexes in the syntax definitions assume that the
/// lines that are being matched on include a trailing newline.
///
/// Note that the rewrite is just an approximation and there's a couple of cases it can not handle,
/// due to `\z` being an anchor whereas `\n` matches a character.
fn rewrite_regex(regex: String) -> String {
    if !regex.contains(r"\n") {
        return regex;
    }

    let rewriter = RegexRewriter {
        bytes: regex.as_bytes(),
        index: 0,
    };
    rewriter.rewrite()
}

struct RegexRewriter<'a> {
    bytes: &'a [u8],
    index: usize,
}

impl<'a> RegexRewriter<'a> {
    fn rewrite(mut self) -> String {
        let mut result = Vec::new();
        while let Some(c) = self.peek() {
            match c {
                b'\\' => {
                    self.next();
                    if let Some(c2) = self.peek() {
                        self.next();
                        // Replacing `\n?` with `\z?` would make parsing later fail with
                        // "invalid operand of repeat expression"
                        if c2 == b'n' && self.peek() != Some(b'?') {
                            result.extend_from_slice(br"\z");
                        } else {
                            result.push(c);
                            result.push(c2);
                        }
                    } else {
                        result.push(c);
                    }
                }
                b'[' => {
                    let (mut content, matches_newline) = self.parse_character_class();
                    if matches_newline && self.peek() != Some(b'?') {
                        result.extend_from_slice(b"(?:");
                        result.append(&mut content);
                        result.extend_from_slice(br"|\z)");
                    } else {
                        result.append(&mut content);
                    }
                }
                b'(' => {
                    // `\z` can't be used in repeat or look-behind, so strip that
                    if self.skip_if(br"(?:\n)?") ||
                        self.skip_if(br"(?<!\n)") ||
                        self.skip_if(br"(?<=\n)") {
                        // continue after skipped text
                    } else {
                        self.next();
                        result.push(c);
                    }
                }
                _ => {
                    self.next();
                    result.push(c);
                }
            }
        }
        String::from_utf8(result).unwrap()
    }

    fn parse_character_class(&mut self) -> (Vec<u8>, bool) {
        let mut content = Vec::new();
        let mut negated = false;
        let mut nesting = 0;
        let mut matches_newline = false;

        self.next();
        content.push(b'[');
        if let Some(b'^') = self.peek() {
            self.next();
            content.push(b'^');
            negated = true;
        }

        // An unescaped `]` is allowed after `[` or `[^` and doesn't mean the end of the class.
        if let Some(b']') = self.peek() {
            self.next();
            content.push(b']');
        }

        while let Some(c) = self.peek() {
            match c {
                b'\\' => {
                    self.next();
                    if let Some(c2) = self.peek() {
                        self.next();
                        if c2 == b'n' && !negated && nesting == 0 {
                            matches_newline = true;
                        }
                        content.push(c);
                        content.push(c2);
                    } else {
                        content.push(c);
                    }
                }
                b'[' => {
                    self.next();
                    content.push(b'[');
                    nesting += 1;
                }
                b']' => {
                    self.next();
                    content.push(b']');
                    if nesting == 0 {
                        break;
                    }
                    nesting -= 1;
                }
                _ => {
                    self.next();
                    content.push(c);
                }
            }
        }

        (content, matches_newline)
    }

    fn peek(&self) -> Option<u8> {
        self.bytes.get(self.index).map(|&b| b)
    }

    fn next(&mut self) {
        self.index += 1;
    }

    fn skip_if(&mut self, s: &[u8]) -> bool {
        if self.bytes[self.index..].starts_with(s) {
            self.index += s.len();
            true
        } else {
            false
        }
    }
}


#[cfg(test)]
mod tests {
    use parsing::syntax_definition::*;
    use parsing::Scope;
    use super::*;

    #[test]
    fn can_parse() {
        let defn: SyntaxDefinition =
            SyntaxDefinition::load_from_str("name: C\nscope: source.c\ncontexts: {main: []}",
                                            false)
                .unwrap();
        assert_eq!(defn.name, "C");
        assert_eq!(defn.scope, Scope::new("source.c").unwrap());
        let exts_empty: Vec<String> = Vec::new();
        assert_eq!(defn.file_extensions, exts_empty);
        assert_eq!(defn.hidden, false);
        assert!(defn.variables.is_empty());
        let defn2: SyntaxDefinition =
            SyntaxDefinition::load_from_str("
        name: C
        scope: source.c
        file_extensions: [c, h]
        hidden: true
        variables:
          ident: '[QY]+'
        contexts:
          prototype:
            - match: lol
              scope: source.php
          main:
            - match: \\b(if|else|for|while|{{ident}})\\b
              scope: keyword.control.c keyword.looping.c
              captures:
                  1: meta.preprocessor.c++
                  2: keyword.control.include.c++
              push: [string, 'scope:source.c#main', 'CSS.sublime-syntax#rule-list-body']
              with_prototype:
                - match: wow
                  pop: true
            - match: '\"'
              push: string
          string:
            - meta_scope: string.quoted.double.c
            - meta_include_prototype: false
            - match: \\\\.
              scope: constant.character.escape.c
            - match: '\"'
              pop: true
        ",
                                            false)
                .unwrap();
        assert_eq!(defn2.name, "C");
        let top_level_scope = Scope::new("source.c").unwrap();
        assert_eq!(defn2.scope, top_level_scope);
        let exts: Vec<String> = vec![String::from("c"), String::from("h")];
        assert_eq!(defn2.file_extensions, exts);
        assert_eq!(defn2.hidden, true);
        assert_eq!(defn2.variables.get("ident").unwrap(), "[QY]+");

        let n: Vec<Scope> = Vec::new();
        println!("{:?}", defn2);
        // assert!(false);
        assert_eq!(defn2.contexts["main"].borrow().meta_content_scope, vec![top_level_scope]);
        assert_eq!(defn2.contexts["main"].borrow().meta_scope, n);
        assert_eq!(defn2.contexts["main"].borrow().meta_include_prototype, true);

        assert_eq!(defn2.contexts["__main"].borrow().meta_content_scope, n);
        assert_eq!(defn2.contexts["__start"].borrow().meta_content_scope, vec![top_level_scope]);

        assert_eq!(defn2.contexts["string"].borrow().meta_scope,
                   vec![Scope::new("string.quoted.double.c").unwrap()]);
        let first_pattern: &Pattern = &defn2.contexts["main"].borrow().patterns[0];
        match first_pattern {
            &Pattern::Match(ref match_pat) => {
                let m: &CaptureMapping = match_pat.captures.as_ref().expect("test failed");
                assert_eq!(&m[0], &(1,vec![Scope::new("meta.preprocessor.c++").unwrap()]));
                use parsing::syntax_definition::ContextReference::*;

                // this is sadly necessary because Context is not Eq because of the Regex
                let expected = MatchOperation::Push(vec![
                    Named("string".to_owned()),
                    ByScope { scope: Scope::new("source.c").unwrap(), sub_context: Some("main".to_owned()) },
                    File {
                        name: "CSS".to_owned(),
                        sub_context: Some("rule-list-body".to_owned())
                    },
                ]);
                assert_eq!(format!("{:?}", match_pat.operation),
                           format!("{:?}", expected));

                assert_eq!(match_pat.scope,
                           vec![Scope::new("keyword.control.c").unwrap(),
                                Scope::new("keyword.looping.c").unwrap()]);

                assert!(match_pat.with_prototype.is_some());
            }
            _ => assert!(false),
        }
    }

    #[test]
<<<<<<< HEAD
    fn can_parse_embed_as_with_prototypes() {
        let old_def = SyntaxDefinition::load_from_str(r#"
        name: C
        scope: source.c
        file_extensions: [c, h]
        variables:
          ident: '[QY]+'
        contexts:
          main:
            - match: '(>)\s*'
              captures:
                1: meta.tag.style.begin.html punctuation.definition.tag.end.html
              push:
                - meta_content_scope: source.css.embedded.html
                - include: 'scope:source.css'
              with_prototype:
                - match: (?i)(?=</style)
                  pop: true
        "#,false).unwrap();

        let def_with_embed = SyntaxDefinition::load_from_str(r#"
        name: C
        scope: source.c
        file_extensions: [c, h]
        variables:
          ident: '[QY]+'
        contexts:
          main:
            - match: '(>)\s*'
              captures:
                1: meta.tag.style.begin.html punctuation.definition.tag.end.html
              embed: scope:source.css
              embed_scope: source.css.embedded.html
              escape: (?i)(?=</style)
        "#,false).unwrap();

        assert_eq!(old_def.contexts["main"], def_with_embed.contexts["main"]);
    }

    #[test]
    fn errors_on_embed_without_escape() {
        let def = SyntaxDefinition::load_from_str(r#"
        name: C
        scope: source.c
        file_extensions: [c, h]
        variables:
          ident: '[QY]+'
        contexts:
          main:
            - match: '(>)\s*'
              captures:
                1: meta.tag.style.begin.html punctuation.definition.tag.end.html
              embed: scope:source.css
              embed_scope: source.css.embedded.html
        "#,false);
        assert!(def.is_err());
        match def.unwrap_err() {
            ParseSyntaxError::MissingMandatoryKey(key) => assert_eq!(key, "escape"),
            _ => assert!(false, "Got unexpected ParseSyntaxError"),
=======
    fn can_parse_ugly_yaml() {
        let defn: SyntaxDefinition =
            SyntaxDefinition::load_from_str("
        name: LaTeX
        scope: text.tex.latex
        contexts:
          main:
            - match: '((\\\\)(?:framebox|makebox))\\b'
              captures:
                1: support.function.box.latex
                2: punctuation.definition.backslash.latex
              push:
                - [{meta_scope: meta.function.box.latex}, {match: '', pop: true}]
                - argument
                - optional-arguments
          argument:
            - match: '\\{'
              scope: punctuation.definition.group.brace.begin.latex
            - match: '(?=\\S)'
              pop: true

          optional-arguments:
            - match: '(?=\\S)'
              pop: true
        ",
                                            false)
                .unwrap();
        assert_eq!(defn.name, "LaTeX");
        let top_level_scope = Scope::new("text.tex.latex").unwrap();
        assert_eq!(defn.scope, top_level_scope);

        let first_pattern: &Pattern = &defn.contexts["main"].borrow().patterns[0];
        match first_pattern {
            &Pattern::Match(ref match_pat) => {
                let m: &CaptureMapping = match_pat.captures.as_ref().expect("test failed");
                assert_eq!(&m[0], &(1,vec![Scope::new("support.function.box.latex").unwrap()]));

                //use parsing::syntax_definition::ContextReference::*;
                // TODO: check the first pushed reference is Inline(...) and has a meta_scope of meta.function.box.latex
                // TODO: check the second pushed reference is Named("argument".to_owned())
                // TODO: check the third pushed reference is Named("optional-arguments".to_owned())

                assert!(match_pat.with_prototype.is_none());
            }
            _ => assert!(false),
>>>>>>> 31e57963
        }
    }

    #[test]
    fn can_rewrite_regex() {
        fn rewrite(s: &str) -> String {
            rewrite_regex(s.to_string())
        }

        assert_eq!(&rewrite(r"a"), r"a");
        assert_eq!(&rewrite(r"\b"), r"\b");
        assert_eq!(&rewrite(r"(a)"), r"(a)");
        assert_eq!(&rewrite(r"[a]"), r"[a]");
        assert_eq!(&rewrite(r"[^a]"), r"[^a]");
        assert_eq!(&rewrite(r"[]a]"), r"[]a]");
        assert_eq!(&rewrite(r"[[a]]"), r"[[a]]");

        assert_eq!(&rewrite(r"\n"), r"\z");
        assert_eq!(&rewrite(r"\[\n"), r"\[\z");
        assert_eq!(&rewrite(r"a\n?"), r"a\n?");
        assert_eq!(&rewrite(r"[abc\n]"), r"(?:[abc\n]|\z)");
        assert_eq!(&rewrite(r"[^\n]"), r"[^\n]");
        assert_eq!(&rewrite(r"[^]\n]"), r"[^]\n]");
        assert_eq!(&rewrite(r"[\n]?"), r"[\n]?");
        // Removing the `\n` might result in an empty character class, so we should leave it.
        assert_eq!(&rewrite(r"[\n]"), r"(?:[\n]|\z)");
        assert_eq!(&rewrite(r"[]\n]"), r"(?:[]\n]|\z)");
        // In order to properly understand nesting, we'd have to have a full parser, so ignore it.
        assert_eq!(&rewrite(r"[[a]&&[\n]]"), r"[[a]&&[\n]]");

        assert_eq!(&rewrite(r"ab(?:\n)?"), r"ab");
        assert_eq!(&rewrite(r"ab(?<!\n)"), r"ab");
        assert_eq!(&rewrite(r"ab(?<=\n)"), r"ab");
    }
}<|MERGE_RESOLUTION|>--- conflicted
+++ resolved
@@ -298,7 +298,7 @@
                 state,
                 false
             )?;
-            
+
             if let Ok(v) = get_key(map, "escape", Some) {
                 let mut match_map = Hash::new();
                 match_map.insert(Yaml::String("match".to_string()), v.clone());
@@ -315,7 +315,7 @@
             } else {
                 return Err(ParseSyntaxError::MissingMandatoryKey("escape"));
             }
-            
+
         } else {
             MatchOperation::None
         };
@@ -664,7 +664,6 @@
     }
 
     #[test]
-<<<<<<< HEAD
     fn can_parse_embed_as_with_prototypes() {
         let old_def = SyntaxDefinition::load_from_str(r#"
         name: C
@@ -724,7 +723,10 @@
         match def.unwrap_err() {
             ParseSyntaxError::MissingMandatoryKey(key) => assert_eq!(key, "escape"),
             _ => assert!(false, "Got unexpected ParseSyntaxError"),
-=======
+        }
+    }
+
+    #[test]
     fn can_parse_ugly_yaml() {
         let defn: SyntaxDefinition =
             SyntaxDefinition::load_from_str("
@@ -770,7 +772,6 @@
                 assert!(match_pat.with_prototype.is_none());
             }
             _ => assert!(false),
->>>>>>> 31e57963
         }
     }
 
